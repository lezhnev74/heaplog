package ingest

import (
	"context"
	"errors"
	"fmt"
	"io"
	"iter"
	"os"
	"slices"
	"time"

	"github.com/lezhnev74/inverted_index_2"
	"golang.org/x/sync/errgroup"

	"heaplog_2024/common"
	"heaplog_2024/db"
	"heaplog_2024/scanner"
)

// Ingest finds unindexed file runs and performs the indexing procedure, updating the database.
type Ingest struct {
	fdb *db.FilesDb
	mdb *db.MessagesDb
	sdb *db.SegmentsDb
	ii  *inverted_index_2.InvertedIndex

	// findMessages extracts message layouts (boundaries) from the file
	findMessages func(file string, locations []common.Location) ([]scanner.MessageLayout, error)
	// parseTime scans the date area of a message and extracts Time
	parseTime func([]byte) (time.Time, error)
	// tokenize converts a message into indexable terms
	tokenize func([]byte) [][]byte

	// segmentSize specifies a maximum area of a file to be indexed as a single unit
	segmentSize uint64
	// concurrency sets how many go-routines are allowed for ingesting
	concurrency int
	// ctx allows to gracefully stop ingesting upon server shut-down
	ctx context.Context
}

type ScannedTokenizedMessage struct {
	scanner.MessageLayout
	DateTime time.Time
	Terms    [][]byte
	Err      error
}

func NewIngest(
	ctx context.Context,
	scan func(file string, locations []common.Location) ([]scanner.MessageLayout, error),
	parseTime func([]byte) (time.Time, error),
	tokenize func([]byte) [][]byte,
	db *db.DbContainer,
	ii *inverted_index_2.InvertedIndex,
	segmentSize uint64,
	concurrency int,
) *Ingest {
	ing := Ingest{
		sdb: db.SegmentsDb,
		fdb: db.FilesDb,
		mdb: db.MessagesDb,
		ii:  ii,

		findMessages: scan,
		parseTime:    parseTime,
		tokenize:     tokenize,

		segmentSize: segmentSize,
		concurrency: concurrency,
		ctx:         ctx,
	}
	return &ing
}

// Index concurrently indexes new areas in the given files
func (ing *Ingest) Index(files []string) error {

	// for cold startup when many files are to be indexed,
	// indexing happens concurrently to speed up warming the index.

	wg := errgroup.Group{}
	wg.SetLimit(ing.concurrency)

	// Each file goes in a separate go-routine, so if it fails (a file has been deleted or other reasons),
	// the rest of indexing is unaffected.
	for _, filePath := range files {
		wg.Go(func() (err error) {

			fileId, err := ing.fdb.GetFileId(filePath)
			if err != nil {
				return fmt.Errorf("index file: %w", err)
			}
			file := db.File{filePath, fileId}

			// Indexing flow:
			// 1. Extract unindexed messages
			locations, err := ing.selectLocationsForIndexing(file)
			if err != nil {
				return fmt.Errorf("index file: %w", err)
			}
			msgIterator, err := ing.extractMessages(filePath, locations)
			if err != nil {
<<<<<<< HEAD
				return fmt.Errorf("index: %w", err)
=======
				return fmt.Errorf("index file: %w", err)
>>>>>>> 7af33ac4
			}

			// 2. Save to the storage
			_, err = ing.saveStream(file, msgIterator)
			if err != nil {
<<<<<<< HEAD
				return fmt.Errorf("index file: %w", err)
=======
				return fmt.Errorf("index file %s: %w", file.Path, err)
>>>>>>> 7af33ac4
			}
			return
		})
	}
	return wg.Wait()
}

// indexFile indexes the given areas in the file
func (ing *Ingest) extractMessages(filePath string, locations []common.Location) (iter.Seq[*ScannedTokenizedMessage], error) {

	if len(locations) == 0 {
<<<<<<< HEAD
		return nil // nothing to index
	}

	fileId, err := ing.db.GetFileId(file)
	if err != nil {
		return fmt.Errorf("index file: %w", err)
=======
		return nil, nil // nothing to index
>>>>>>> 7af33ac4
	}

	// file indexing goes over segments one-by-one
	reader, err := os.Open(filePath)
	if err != nil {
<<<<<<< HEAD
		return fmt.Errorf("index file: %w", err)
=======
		return nil, fmt.Errorf("extract messages: %w", err)
>>>>>>> 7af33ac4
	}

	// it is quicker to read all message locations at once that call it for every location
	allMessageLayouts, err := ing.findMessages(filePath, locations)
	if errors.Is(err, scanner.NoMessageStartFound) || len(allMessageLayouts) == 0 {
<<<<<<< HEAD
		return fmt.Errorf("no messages found")
	} else if err != nil {
		return fmt.Errorf("message scan failed: %w", err)
	}

	// pickNextLocation returns the next contiguous run (that is at most segmentSize long)
	pickNextLocation := func(minPos uint64) (nextLoc common.Location) {
		for _, l := range locations {
			if l.Contains(minPos) {
				nextLoc = common.Location{From: minPos, To: min(minPos+ing.segmentSize, l.To)}
				break
			}
		}
		return
	}

	lastSegmentLoc, err := ing.db.LastSegmentLocation(fileId)
	if err != nil {
		err = fmt.Errorf("index file: %w", err)
		return err
	}
=======
		// no new messages found in the file
		return nil, nil
	} else if err != nil {
		return nil, fmt.Errorf("extract messages: %w", err)
	}

	iterator := func(yield func(message *ScannedTokenizedMessage) bool) {
		defer func() { _ = reader.Close() }()
>>>>>>> 7af33ac4

		for _, location := range locations {
			locMessageLayouts := selectLocationLayouts(location, allMessageLayouts)
			if len(locMessageLayouts) == 0 {
				continue
			}

<<<<<<< HEAD
		tokenizedMessages := ing.readMessagesInStream(file, reader, locMessageLayouts)
		lastSegmentLoc, err = ing.saveBatch(file, tokenizedMessages)
		if err != nil {
			return fmt.Errorf("save segment failed: %w", err)
=======
			for s := range ing.readMessagesInStream(filePath, reader, locMessageLayouts) {
				if !yield(s) {
					return
				}
			}
>>>>>>> 7af33ac4
		}
	}

	return iterator, nil
}

<<<<<<< HEAD
// saveBatch analyzes incoming messages and saves them as a segment to the DB (as well as in II).
// If indexing happens more often then messages appear in the file, then segments can be very small (and pollute II).
// To solve that it must stream found messages to the existing segment (that adjoins this message)
// until it is full, in which case it should allocate a new one.
func (ing *Ingest) saveBatch(file string, messages <-chan *ScannedTokenizedMessage) (lastSegmentLoc common.Location, err error) {
	t0 := time.Now()

	fileId, err := ing.db.GetFileId(file)
	if err != nil {
		err = fmt.Errorf("file is missing: %w", err)
		return
	}
=======
// saveStream analyzes incoming (ordered by file position) messages, batches them into segments,
// saves the indexed values to the DB (as well as in II).
func (ing *Ingest) saveStream(file db.File, messages iter.Seq[*ScannedTokenizedMessage]) (lastSegmentLoc common.Location, err error) {
>>>>>>> 7af33ac4

	// As we iterate through incoming messages we pick a segment they should be appended to:
	// - it could be an existing half-full segment
	// - or a new segment if others are full.
	// Each message will extend the segment's boundary (min/max time, start/end pos),
	// This calculation is done at the end of one segment's ingestion.

<<<<<<< HEAD
	curSegment := db.Segment{}
	curSegmentTermsMap := map[string]struct{}{} // for deduplication
	curSegmentMessages := 0

	// As we iterate through messages, we accumulate segment terms.
	// This function flushes terms to II and updates cur segment's boundaries
	flush := func() error {

		// Here it has to save data with respect to accidental interruptions.
		// The reserved segment id is used in both messages and II. But in case the interruption happens
		// during the flush, those will point to a non-existing segment.
		// In some cases that can lead to disk space wasted.
		// Saving the segment as the last step gives more guarantees that no empty segments will appear.

		// Before proceeding, we need to make sure the messages are flushed (though this is a non-blocking operation)
		ing.db.MessagesDb.Flush()

		// update II
		segmentTerms := make([][]byte, 0, len(curSegmentTermsMap))
		for i := range curSegmentTermsMap {
			b := unsafe.Slice(unsafe.StringData(i), len(i))
			segmentTerms = append(segmentTerms, b)
		}
		iiErr := ing.ii.Put(segmentTerms, uint32(curSegment.Id))
		if iiErr != nil {
			return fmt.Errorf("save segment: ii: %w", iiErr)
		}

		// as the last step, persist the segment
		syncErr := ing.db.CheckinSegmentWithId(
			uint32(curSegment.Id),
			fileId,
			curSegment.Loc,
			curSegment.DateMin,
			curSegment.DateMax,
		)
		if syncErr != nil {
			return fmt.Errorf("sync segment: %w", syncErr)
		}

		// Report
		if curSegmentMessages > 0 {
			common.Out("indexed %s[%d:%d]: %d messages, %d terms in %s", file, curSegment.Loc.From, curSegment.Loc.To, curSegmentMessages, len(segmentTerms), time.Since(t0).String())
		}

		// Cleanup
		curSegmentTermsMap = make(map[string]struct{}) // reset for the next segment

		t0 = time.Now()
		return nil
	}

	// selectSegment picks a segment which is half-full and adjoins this message,
	// otherwise it starts a new segment.
	selectSegment := func(m *ScannedTokenizedMessage) (segmentId uint32, err error) {
		if curSegment.Id == 0 {
			// this is the first time the selection is invoked, so we try to use an existing segment
			// that adjoins this message. It can return 0 if none found, though.
			// "no suitable segment" is an expected case.
			curSegment, err = ing.db.SelectSegmentThatAdjoins(fileId, m.From)
			if err != nil && !errors.Is(err, sql.ErrNoRows) {
				return 0, err
			}
		}

		// make a new segment if the current is absent or too big already.
		if curSegment.Id == 0 || uint64(curSegment.Loc.Len()) > ing.segmentSize {
			// flush previous segment data
			if curSegment.Id != 0 {
				err = flush()
				if err != nil {
					return
				}
			}

			// start a new segment
			curSegment = db.Segment{}
			newId, _ := ing.db.ReserveSegmentId()
			curSegment.Id = int(newId)
			curSegment.FileId = fileId
			curSegment.Loc = common.Location{From: m.From, To: m.To}
			curSegment.DateMin = m.DateTime
			curSegment.DateMax = m.DateTime
			curSegmentMessages = 0
=======
	segBuf := NewSegmentBuffer(file, ing.segmentSize, ing.sdb, ing.ii)
	defer func() {
		err2 := segBuf.flush()
		if err == nil {
			err = err2
>>>>>>> 7af33ac4
		}
	}()

	var isNew bool
	for message := range messages {
		if message.Err != nil {
			err = fmt.Errorf("message scan failed: %w", message.Err)
			return
		}

<<<<<<< HEAD
		segmentId, serr := selectSegment(message)
		if serr != nil {
			err = fmt.Errorf("segment selection failed: %w", serr)
=======
		err, isNew = segBuf.Accept(message)
		if err != nil {
			err = fmt.Errorf("segment selection failed: %w", err)
>>>>>>> 7af33ac4
			return
		}
		if isNew {
			ing.mdb.Flush()
		}

		relDateFrom := uint8(message.DateFrom - message.From)
		dateLen := uint8(message.DateTo - message.DateFrom)

		checkInErr := ing.mdb.CheckinMessage(segBuf.s.Id, message.From, relDateFrom, dateLen)
		if checkInErr != nil {
			err = fmt.Errorf("checking messages failed: %w", checkInErr)
			return
		}
	}

	lastSegmentLoc = segBuf.s.Loc
	return
}

// selectLocationsForIndexing returns contiguous file runs that were never indexed.
// Excludes segments that were previously checked in.
func (ing *Ingest) selectLocationsForIndexing(file db.File) ([]common.Location, error) {

	fileSize, err := common.FileSize(file.Path)
	if err != nil {
		return nil, fmt.Errorf("filesize failed for %s: %w", file.Path, err)
	}

	indexedLocations, err := ing.sdb.ReadIndexedLocations(file.Id)
	if err != nil {
		return nil, err
	}

	unindexedLocations := common.ExcludeLocations(common.Location{0, fileSize}, indexedLocations...)
	return unindexedLocations, nil
}

// readMessagesInStream reads messages from the file stream at the given positions (see layouts),
// each message is tokenized.
func (ing *Ingest) readMessagesInStream(name string, stream io.ReaderAt, messageLayouts []scanner.MessageLayout) iter.Seq[*ScannedTokenizedMessage] {

	// Big messages lead to an exponential memory consumption spike,
	// so to be predictable in terms of memory, we limit the size of indexable area.
	maxIndexableSize := uint64(10_000_000) // bytes

	iterator := func(yield func(message *ScannedTokenizedMessage) bool) {
		buf := make([]byte, 0)
		var err error
	loop:
		for _, layout := range messageLayouts {

			select {
			case <-ing.ctx.Done():
				break loop // stop
			default:
			}

			messageLen := layout.To - layout.From
			if messageLen > maxIndexableSize {
				common.Out("big message %dMiB at %s:%d", messageLen/1024/1024, name, layout.From)

				// Index only the beginning and the end of the big message.
				halfSize := maxIndexableSize / 2
				if cap(buf) < int(maxIndexableSize) {
					buf = make([]byte, maxIndexableSize)
				}

				// Read the beginning of the message
				_, err := stream.ReadAt(buf[:halfSize], int64(layout.From))
				if err != nil {
					err = fmt.Errorf("file read: %w", err)
<<<<<<< HEAD
					r <- &ScannedTokenizedMessage{Err: err}
=======
					if !yield(&ScannedTokenizedMessage{Err: err}) {
						break
					}
>>>>>>> 7af33ac4
				}

				// Read the end of the message
				_, err = stream.ReadAt(buf[halfSize:], int64(layout.To-halfSize))
				if err != nil {
					err = fmt.Errorf("file read: %w", err)
<<<<<<< HEAD
					r <- &ScannedTokenizedMessage{Err: err}
=======
					if !yield(&ScannedTokenizedMessage{Err: err}) {
						break
					}
>>>>>>> 7af33ac4
				}

			} else {
				// Messages under the limit are indexed entirely.
				if cap(buf) < int(messageLen) {
					buf = make([]byte, messageLen)
				} else {
					buf = buf[:messageLen]
				}

				_, err := stream.ReadAt(buf, int64(layout.From))
				if err != nil {
					err = fmt.Errorf("file read: %w", err)
<<<<<<< HEAD
					r <- &ScannedTokenizedMessage{Err: err}
=======
					if !yield(&ScannedTokenizedMessage{Err: err}) {
						break
					}
>>>>>>> 7af33ac4
				}
			}

			dateFrom, dateTo := layout.DateFrom-layout.From, layout.DateTo-layout.From
			terms := ing.tokenize(buf[:dateFrom]) // slow
			terms = append(terms, ing.tokenize(buf[dateTo:])...)

			tm := &ScannedTokenizedMessage{
				MessageLayout: layout,
				Terms:         terms,
			}

			tm.DateTime, err = ing.parseTime(buf[dateFrom:dateTo])
			if err != nil {
				err = fmt.Errorf("date parse: %w", err)
<<<<<<< HEAD
				r <- &ScannedTokenizedMessage{Err: err}
=======
				if !yield(&ScannedTokenizedMessage{Err: err}) {
					break
				}
>>>>>>> 7af33ac4
			}

			if !yield(tm) {
				break
			}
		}
	}

	return iterator
}

// From the list of all layouts select suitable for the given location.
func selectLocationLayouts(loc common.Location, layouts []scanner.MessageLayout) []scanner.MessageLayout {
	leftLayout := scanner.MessageLayout{From: loc.From}
	rightLayout := scanner.MessageLayout{From: loc.To}

	lpos, _ := slices.BinarySearchFunc(layouts, leftLayout, func(a, b scanner.MessageLayout) int {
		return int(a.From - b.From)
	})
	if lpos >= len(layouts) {
		return layouts[len(layouts):]
	}

	rpos, _ := slices.BinarySearchFunc(layouts, rightLayout, func(a, b scanner.MessageLayout) int {
		return int(a.From - b.From)
	})

	return layouts[lpos:rpos]
}<|MERGE_RESOLUTION|>--- conflicted
+++ resolved
@@ -102,21 +102,13 @@
 			}
 			msgIterator, err := ing.extractMessages(filePath, locations)
 			if err != nil {
-<<<<<<< HEAD
-				return fmt.Errorf("index: %w", err)
-=======
 				return fmt.Errorf("index file: %w", err)
->>>>>>> 7af33ac4
 			}
 
 			// 2. Save to the storage
 			_, err = ing.saveStream(file, msgIterator)
 			if err != nil {
-<<<<<<< HEAD
-				return fmt.Errorf("index file: %w", err)
-=======
 				return fmt.Errorf("index file %s: %w", file.Path, err)
->>>>>>> 7af33ac4
 			}
 			return
 		})
@@ -128,54 +120,18 @@
 func (ing *Ingest) extractMessages(filePath string, locations []common.Location) (iter.Seq[*ScannedTokenizedMessage], error) {
 
 	if len(locations) == 0 {
-<<<<<<< HEAD
-		return nil // nothing to index
-	}
-
-	fileId, err := ing.db.GetFileId(file)
-	if err != nil {
-		return fmt.Errorf("index file: %w", err)
-=======
 		return nil, nil // nothing to index
->>>>>>> 7af33ac4
 	}
 
 	// file indexing goes over segments one-by-one
 	reader, err := os.Open(filePath)
 	if err != nil {
-<<<<<<< HEAD
-		return fmt.Errorf("index file: %w", err)
-=======
 		return nil, fmt.Errorf("extract messages: %w", err)
->>>>>>> 7af33ac4
 	}
 
 	// it is quicker to read all message locations at once that call it for every location
 	allMessageLayouts, err := ing.findMessages(filePath, locations)
 	if errors.Is(err, scanner.NoMessageStartFound) || len(allMessageLayouts) == 0 {
-<<<<<<< HEAD
-		return fmt.Errorf("no messages found")
-	} else if err != nil {
-		return fmt.Errorf("message scan failed: %w", err)
-	}
-
-	// pickNextLocation returns the next contiguous run (that is at most segmentSize long)
-	pickNextLocation := func(minPos uint64) (nextLoc common.Location) {
-		for _, l := range locations {
-			if l.Contains(minPos) {
-				nextLoc = common.Location{From: minPos, To: min(minPos+ing.segmentSize, l.To)}
-				break
-			}
-		}
-		return
-	}
-
-	lastSegmentLoc, err := ing.db.LastSegmentLocation(fileId)
-	if err != nil {
-		err = fmt.Errorf("index file: %w", err)
-		return err
-	}
-=======
 		// no new messages found in the file
 		return nil, nil
 	} else if err != nil {
@@ -184,7 +140,6 @@
 
 	iterator := func(yield func(message *ScannedTokenizedMessage) bool) {
 		defer func() { _ = reader.Close() }()
->>>>>>> 7af33ac4
 
 		for _, location := range locations {
 			locMessageLayouts := selectLocationLayouts(location, allMessageLayouts)
@@ -192,42 +147,20 @@
 				continue
 			}
 
-<<<<<<< HEAD
-		tokenizedMessages := ing.readMessagesInStream(file, reader, locMessageLayouts)
-		lastSegmentLoc, err = ing.saveBatch(file, tokenizedMessages)
-		if err != nil {
-			return fmt.Errorf("save segment failed: %w", err)
-=======
 			for s := range ing.readMessagesInStream(filePath, reader, locMessageLayouts) {
 				if !yield(s) {
 					return
 				}
 			}
->>>>>>> 7af33ac4
 		}
 	}
 
 	return iterator, nil
 }
 
-<<<<<<< HEAD
-// saveBatch analyzes incoming messages and saves them as a segment to the DB (as well as in II).
-// If indexing happens more often then messages appear in the file, then segments can be very small (and pollute II).
-// To solve that it must stream found messages to the existing segment (that adjoins this message)
-// until it is full, in which case it should allocate a new one.
-func (ing *Ingest) saveBatch(file string, messages <-chan *ScannedTokenizedMessage) (lastSegmentLoc common.Location, err error) {
-	t0 := time.Now()
-
-	fileId, err := ing.db.GetFileId(file)
-	if err != nil {
-		err = fmt.Errorf("file is missing: %w", err)
-		return
-	}
-=======
 // saveStream analyzes incoming (ordered by file position) messages, batches them into segments,
 // saves the indexed values to the DB (as well as in II).
 func (ing *Ingest) saveStream(file db.File, messages iter.Seq[*ScannedTokenizedMessage]) (lastSegmentLoc common.Location, err error) {
->>>>>>> 7af33ac4
 
 	// As we iterate through incoming messages we pick a segment they should be appended to:
 	// - it could be an existing half-full segment
@@ -235,98 +168,11 @@
 	// Each message will extend the segment's boundary (min/max time, start/end pos),
 	// This calculation is done at the end of one segment's ingestion.
 
-<<<<<<< HEAD
-	curSegment := db.Segment{}
-	curSegmentTermsMap := map[string]struct{}{} // for deduplication
-	curSegmentMessages := 0
-
-	// As we iterate through messages, we accumulate segment terms.
-	// This function flushes terms to II and updates cur segment's boundaries
-	flush := func() error {
-
-		// Here it has to save data with respect to accidental interruptions.
-		// The reserved segment id is used in both messages and II. But in case the interruption happens
-		// during the flush, those will point to a non-existing segment.
-		// In some cases that can lead to disk space wasted.
-		// Saving the segment as the last step gives more guarantees that no empty segments will appear.
-
-		// Before proceeding, we need to make sure the messages are flushed (though this is a non-blocking operation)
-		ing.db.MessagesDb.Flush()
-
-		// update II
-		segmentTerms := make([][]byte, 0, len(curSegmentTermsMap))
-		for i := range curSegmentTermsMap {
-			b := unsafe.Slice(unsafe.StringData(i), len(i))
-			segmentTerms = append(segmentTerms, b)
-		}
-		iiErr := ing.ii.Put(segmentTerms, uint32(curSegment.Id))
-		if iiErr != nil {
-			return fmt.Errorf("save segment: ii: %w", iiErr)
-		}
-
-		// as the last step, persist the segment
-		syncErr := ing.db.CheckinSegmentWithId(
-			uint32(curSegment.Id),
-			fileId,
-			curSegment.Loc,
-			curSegment.DateMin,
-			curSegment.DateMax,
-		)
-		if syncErr != nil {
-			return fmt.Errorf("sync segment: %w", syncErr)
-		}
-
-		// Report
-		if curSegmentMessages > 0 {
-			common.Out("indexed %s[%d:%d]: %d messages, %d terms in %s", file, curSegment.Loc.From, curSegment.Loc.To, curSegmentMessages, len(segmentTerms), time.Since(t0).String())
-		}
-
-		// Cleanup
-		curSegmentTermsMap = make(map[string]struct{}) // reset for the next segment
-
-		t0 = time.Now()
-		return nil
-	}
-
-	// selectSegment picks a segment which is half-full and adjoins this message,
-	// otherwise it starts a new segment.
-	selectSegment := func(m *ScannedTokenizedMessage) (segmentId uint32, err error) {
-		if curSegment.Id == 0 {
-			// this is the first time the selection is invoked, so we try to use an existing segment
-			// that adjoins this message. It can return 0 if none found, though.
-			// "no suitable segment" is an expected case.
-			curSegment, err = ing.db.SelectSegmentThatAdjoins(fileId, m.From)
-			if err != nil && !errors.Is(err, sql.ErrNoRows) {
-				return 0, err
-			}
-		}
-
-		// make a new segment if the current is absent or too big already.
-		if curSegment.Id == 0 || uint64(curSegment.Loc.Len()) > ing.segmentSize {
-			// flush previous segment data
-			if curSegment.Id != 0 {
-				err = flush()
-				if err != nil {
-					return
-				}
-			}
-
-			// start a new segment
-			curSegment = db.Segment{}
-			newId, _ := ing.db.ReserveSegmentId()
-			curSegment.Id = int(newId)
-			curSegment.FileId = fileId
-			curSegment.Loc = common.Location{From: m.From, To: m.To}
-			curSegment.DateMin = m.DateTime
-			curSegment.DateMax = m.DateTime
-			curSegmentMessages = 0
-=======
 	segBuf := NewSegmentBuffer(file, ing.segmentSize, ing.sdb, ing.ii)
 	defer func() {
 		err2 := segBuf.flush()
 		if err == nil {
 			err = err2
->>>>>>> 7af33ac4
 		}
 	}()
 
@@ -337,15 +183,9 @@
 			return
 		}
 
-<<<<<<< HEAD
-		segmentId, serr := selectSegment(message)
-		if serr != nil {
-			err = fmt.Errorf("segment selection failed: %w", serr)
-=======
 		err, isNew = segBuf.Accept(message)
 		if err != nil {
 			err = fmt.Errorf("segment selection failed: %w", err)
->>>>>>> 7af33ac4
 			return
 		}
 		if isNew {
@@ -418,26 +258,18 @@
 				_, err := stream.ReadAt(buf[:halfSize], int64(layout.From))
 				if err != nil {
 					err = fmt.Errorf("file read: %w", err)
-<<<<<<< HEAD
-					r <- &ScannedTokenizedMessage{Err: err}
-=======
 					if !yield(&ScannedTokenizedMessage{Err: err}) {
 						break
 					}
->>>>>>> 7af33ac4
 				}
 
 				// Read the end of the message
 				_, err = stream.ReadAt(buf[halfSize:], int64(layout.To-halfSize))
 				if err != nil {
 					err = fmt.Errorf("file read: %w", err)
-<<<<<<< HEAD
-					r <- &ScannedTokenizedMessage{Err: err}
-=======
 					if !yield(&ScannedTokenizedMessage{Err: err}) {
 						break
 					}
->>>>>>> 7af33ac4
 				}
 
 			} else {
@@ -451,13 +283,9 @@
 				_, err := stream.ReadAt(buf, int64(layout.From))
 				if err != nil {
 					err = fmt.Errorf("file read: %w", err)
-<<<<<<< HEAD
-					r <- &ScannedTokenizedMessage{Err: err}
-=======
 					if !yield(&ScannedTokenizedMessage{Err: err}) {
 						break
 					}
->>>>>>> 7af33ac4
 				}
 			}
 
@@ -473,13 +301,9 @@
 			tm.DateTime, err = ing.parseTime(buf[dateFrom:dateTo])
 			if err != nil {
 				err = fmt.Errorf("date parse: %w", err)
-<<<<<<< HEAD
-				r <- &ScannedTokenizedMessage{Err: err}
-=======
 				if !yield(&ScannedTokenizedMessage{Err: err}) {
 					break
 				}
->>>>>>> 7af33ac4
 			}
 
 			if !yield(tm) {
